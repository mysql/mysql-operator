# Copyright (c) 2020, 2024, Oracle and/or its affiliates.
#
# Licensed under the Universal Permissive License v 1.0 as shown at https://oss.oracle.com/licenses/upl/
#


from mysqloperator.controller.api_utils import Edition, ImagePullPolicy
from .kubeutils import k8s_version
import os
import pkg_resources

debug = False
#enable_mysqld_general_log = False

_pull_policy = os.getenv("MYSQL_OPERATOR_IMAGE_PULL_POLICY")
if _pull_policy:
    default_image_pull_policy = ImagePullPolicy[_pull_policy]
else:
    default_image_pull_policy = ImagePullPolicy.Always


# Constants
<<<<<<< HEAD
IMAGE_TAG = "-aarch64"
ARCH="arm64"
OPERATOR_VERSION = "2.1.4"
OPERATOR_EDITION = Edition.community
OPERATOR_EDITION_NAME_TO_ENUM = { edition.value : edition.name for edition in Edition }

SHELL_VERSION = "8.4.1"
=======
OPERATOR_VERSION = "2.2.2"
OPERATOR_EDITION = Edition.community
OPERATOR_EDITION_NAME_TO_ENUM = { edition.value : edition.name for edition in Edition }

DEFAULT_VERSION_TAG = "9.1.0"
>>>>>>> aec777a1

MIN_BASE_SERVER_ID = 1
MAX_BASE_SERVER_ID = 4000000000

<<<<<<< HEAD
DEFAULT_VERSION_TAG = "8.4.1"

DEFAULT_SERVER_VERSION_TAG = DEFAULT_VERSION_TAG
MIN_SUPPORTED_MYSQL_VERSION = "8.0.27"
MAX_SUPPORTED_MYSQL_VERSION = "8.4.1" # SHELL_VERSION
=======
SHELL_VERSION = DEFAULT_VERSION_TAG

DEFAULT_SERVER_VERSION_TAG = DEFAULT_VERSION_TAG
MIN_SUPPORTED_MYSQL_VERSION = "8.0.27"
MAX_SUPPORTED_MYSQL_VERSION = DEFAULT_VERSION_TAG
>>>>>>> aec777a1

DISABLED_MYSQL_VERSION = {
    "8.0.29": "Support for MySQL 8.0.29 is disabled. Please see https://dev.mysql.com/doc/relnotes/mysql-operator/en/news-8-0-29.html"
}

DEFAULT_ROUTER_VERSION_TAG = DEFAULT_VERSION_TAG

# This is used for the sidecar. The operator version is deploy-operator.yaml
<<<<<<< HEAD
DEFAULT_OPERATOR_VERSION_TAG = "8.4.1-2.1.4"
=======
DEFAULT_OPERATOR_VERSION_TAG = "9.1.0-2.2.2"
>>>>>>> aec777a1

DEFAULT_IMAGE_REPOSITORY = os.getenv(
    "MYSQL_OPERATOR_DEFAULT_REPOSITORY", default="container-registry.oracle.com/mysql").rstrip('/')

MYSQL_SERVER_IMAGE = "community-server"
MYSQL_ROUTER_IMAGE = "community-router"
MYSQL_OPERATOR_IMAGE = "community-operator"

MYSQL_SERVER_EE_IMAGE = "enterprise-server"
MYSQL_ROUTER_EE_IMAGE = "enterprise-router"
MYSQL_OPERATOR_EE_IMAGE = "enterprise-operator"

CLUSTER_ADMIN_USER_NAME = "mysqladmin"
ROUTER_METADATA_USER_NAME = "mysqlrouter"
BACKUP_USER_NAME = "mysqlbackup"


def log_config_banner(logger) -> None:
    logger.info(f"KUBERNETES_VERSION ={k8s_version()}")
    logger.info(f"OPERATOR_VERSION   ={OPERATOR_VERSION}")
    logger.info(f"OPERATOR_EDITION   ={OPERATOR_EDITION.value}")
    logger.info(f"OPERATOR_EDITIONS  ={list(OPERATOR_EDITION_NAME_TO_ENUM)}")
    logger.info(f"SHELL_VERSION      ={SHELL_VERSION}")
    logger.info(f"DEFAULT_VERSION_TAG={DEFAULT_VERSION_TAG}")
    logger.info(f"SIDECAR_VERSION_TAG={DEFAULT_OPERATOR_VERSION_TAG}")
    logger.info(f"DEFAULT_IMAGE_REPOSITORY   ={DEFAULT_IMAGE_REPOSITORY}")
    logger.info(f"ARCH               ={ARCH}")
    for dist in pkg_resources.working_set:
        pkg = str(dist).split(" ")
        logger.info(f"{pkg[0]:20} = {pkg[1]:10}")

def config_from_env() -> None:
    import mysqlsh

    global debug
#    global enable_mysqld_general_log
    global default_image_pull_policy

    level = os.getenv("MYSQL_OPERATOR_DEBUG")

    if level:
        level = int(level)
        if level > 0:
            debug = level
#            enable_mysqld_general_log = True

            if level > 4:
                mysqlsh.globals.shell.options.logLevel = 8
                mysqlsh.globals.shell.options.verbose = 3
                mysqlsh.globals.shell.options["dba.logSql"] = 2
            elif level > 3:
                mysqlsh.globals.shell.options.logLevel = 7
                mysqlsh.globals.shell.options.verbose = 2
                mysqlsh.globals.shell.options["dba.logSql"] = 2
            elif level > 1:
                mysqlsh.globals.shell.options.logLevel = 7
                mysqlsh.globals.shell.options.verbose = 1
                mysqlsh.globals.shell.options["dba.logSql"] = 1
            else:
                mysqlsh.globals.shell.options.logLevel = 6<|MERGE_RESOLUTION|>--- conflicted
+++ resolved
@@ -20,38 +20,23 @@
 
 
 # Constants
-<<<<<<< HEAD
 IMAGE_TAG = "-aarch64"
 ARCH="arm64"
-OPERATOR_VERSION = "2.1.4"
+OPERATOR_VERSION = "2.1.5"
 OPERATOR_EDITION = Edition.community
 OPERATOR_EDITION_NAME_TO_ENUM = { edition.value : edition.name for edition in Edition }
 
-SHELL_VERSION = "8.4.1"
-=======
-OPERATOR_VERSION = "2.2.2"
-OPERATOR_EDITION = Edition.community
-OPERATOR_EDITION_NAME_TO_ENUM = { edition.value : edition.name for edition in Edition }
+SHELL_VERSION = "8.4.3"
 
-DEFAULT_VERSION_TAG = "9.1.0"
->>>>>>> aec777a1
 
 MIN_BASE_SERVER_ID = 1
 MAX_BASE_SERVER_ID = 4000000000
 
-<<<<<<< HEAD
-DEFAULT_VERSION_TAG = "8.4.1"
+DEFAULT_VERSION_TAG = "8.4.3"
 
 DEFAULT_SERVER_VERSION_TAG = DEFAULT_VERSION_TAG
 MIN_SUPPORTED_MYSQL_VERSION = "8.0.27"
-MAX_SUPPORTED_MYSQL_VERSION = "8.4.1" # SHELL_VERSION
-=======
-SHELL_VERSION = DEFAULT_VERSION_TAG
-
-DEFAULT_SERVER_VERSION_TAG = DEFAULT_VERSION_TAG
-MIN_SUPPORTED_MYSQL_VERSION = "8.0.27"
-MAX_SUPPORTED_MYSQL_VERSION = DEFAULT_VERSION_TAG
->>>>>>> aec777a1
+MAX_SUPPORTED_MYSQL_VERSION = "8.4.3" # SHELL_VERSION
 
 DISABLED_MYSQL_VERSION = {
     "8.0.29": "Support for MySQL 8.0.29 is disabled. Please see https://dev.mysql.com/doc/relnotes/mysql-operator/en/news-8-0-29.html"
@@ -60,11 +45,7 @@
 DEFAULT_ROUTER_VERSION_TAG = DEFAULT_VERSION_TAG
 
 # This is used for the sidecar. The operator version is deploy-operator.yaml
-<<<<<<< HEAD
-DEFAULT_OPERATOR_VERSION_TAG = "8.4.1-2.1.4"
-=======
-DEFAULT_OPERATOR_VERSION_TAG = "9.1.0-2.2.2"
->>>>>>> aec777a1
+DEFAULT_OPERATOR_VERSION_TAG = "8.4.3-2.1.5"
 
 DEFAULT_IMAGE_REPOSITORY = os.getenv(
     "MYSQL_OPERATOR_DEFAULT_REPOSITORY", default="container-registry.oracle.com/mysql").rstrip('/')

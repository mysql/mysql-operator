{{- $disable_lookups:= .Values.disableLookups }}
{{- $cluster_name :=  default "mycluster" .Release.Name }}
{{- $use_self_signed := default false ((.Values.tls).useSelfSigned) }}
{{- $minimalVersion := "8.0.27" }}
{{- $forbiddenVersions := list "8.0.29" }}
{{- $serverVersion := .Values.serverVersion | default .Chart.AppVersion }}
{{- if lt $serverVersion $minimalVersion }}
    {{- $err := printf "It is not possible to use MySQL version %s . Please, use %s or above" $serverVersion $minimalVersion }}
    {{- fail $err }}
{{- end }}
{{- if has $serverVersion $forbiddenVersions }}
    {{- $err := printf "It is not possible to use MySQL version %s . Please, use %s or above except %v" $serverVersion $minimalVersion $forbiddenVersions }}
    {{- fail $err }}
{{- end }}
apiVersion: mysql.oracle.com/v2
kind: InnoDBCluster
metadata:
  name: {{ $cluster_name }}
  namespace: {{ .Release.Namespace }}
spec:
  instances: {{ required "serverInstances is required" .Values.serverInstances }}
  tlsUseSelfSigned: {{ $use_self_signed }}
  router:
    instances: {{ required "routerInstances is required" .Values.routerInstances }}
{{- if not $use_self_signed }}
  {{- $default_secret_name := printf "%s-router-tls" $cluster_name }}
  {{- $secret_name := default $default_secret_name ((.Values.tls).routerCertAndPKsecretName) }}
  {{- if and (not $disable_lookups) (not (lookup "v1" "Secret" .Release.Namespace $secret_name)) }}
    {{- $err := printf "tls.routerCertAndPKsecretName: secret '%s' not found in namespace '%s'" $secret_name .Release.Namespace }}
    {{- fail $err }}
  {{- end }}
    tlsSecretName: {{ $secret_name }}
{{- end }}
  secretName: {{ .Release.Name }}-cluster-secret
  imagePullPolicy : {{ required "image.pullPolicy is required" .Values.image.pullPolicy }}
  baseServerId: {{ required "baseServerId is required" .Values.baseServerId }}
  version: {{ .Values.serverVersion | default .Chart.AppVersion }}
  {{- if ((.Values).edition) }}
  edition: {{ .Values.edition | quote }}
  {{- end }}
  serviceAccountName: {{ .Release.Name }}-sa

{{- if not $use_self_signed }}
  {{- $default_secret_name := printf "%s-ca" $cluster_name }}
  {{- $secret_name := default $default_secret_name ((.Values.tls).caSecretName) }}
  {{- if and (not $disable_lookups) (not (lookup "v1" "Secret" .Release.Namespace $secret_name)) }}
    {{- $err := printf "tls.caSecretName: secret '%s' not found in namespace '%s'" $secret_name .Release.Namespace }}
    {{- fail $err }}
  {{- end }}
  tlsCASecretName: {{ $secret_name }}

  {{- $default_secret_name := printf "%s-tls" $cluster_name }}
  {{- $secret_name := default $default_secret_name ((.Values.tls).serverCertAndPKsecretName) }}
  {{- if and (not $disable_lookups) (not (lookup "v1" "Secret" .Release.Namespace $secret_name)) }}
    {{- $err := printf "tls.serverCertAndPKsecretName: secret '%s' not found in namespace '%s'" $secret_name .Release.Namespace }}
    {{- fail $err }}
  {{- end }}
  tlsSecretName: {{ $secret_name }}
{{- end }}

{{- if ((.Values).serverConfig) }}
  {{- if (((.Values).serverConfig).mycnf) }}
  mycnf: |
    {{- if not (hasPrefix "[mysqld]" (((.Values).serverConfig).mycnf) ) }}
    [mysqld]
    {{- end }}
{{ (((.Values).serverConfig).mycnf) | indent 4 }}
  {{- end }}
{{- end }}

{{- if .Values.datadirVolumeClaimTemplate }}
  {{- with .Values.datadirVolumeClaimTemplate }}
  datadirVolumeClaimTemplate:
    {{- if .storageClassName }}
    storageClassName: {{ .storageClassName | quote }}
    {{- end}}
    {{- if .accessModes }}
    accessModes: [ "{{ .accessModes }}" ]
    {{- end }}
    {{- if .resources.requests.storage }}
    resources:
      requests:
        storage: "{{ .resources.requests.storage }}"
    {{- end }}
  {{- end }}
{{- end }}

{{- if .Values.initDB }}
  {{- if and (and .Values.initDB.dump .Values.initDB.dump.name) (and .Values.initDB.clone .Values.initDB.donorUrl) }}
    {{- fail "Dump and Clone are mutually exclusive" }}
  {{- end }}

  {{- if (((.Values).initDB).clone) }}
    {{- with .Values.initDB.clone }}
  initDB:
    clone:
      donorUrl: {{ required "initDB.clone.donorUrl is required" .donorUrl }}
      rootUser: {{ .rootUser | default "root" }}
      secretKeyRef:
        name: {{ required "initDB.clone.credentials is required" .credentials }}
    {{- end }}
  {{- end }}

  {{- if (((.Values).initDB).dump) }}
    {{- with .Values.initDB.dump }}
      {{- if and .name (or .ociObjectStorage .persistentVolumeClaim .options) }}
  initDB:
    dump:
        {{- if .name }}
      name: {{ .name }}
        {{- end }}
        {{- if .path }}
      path: {{ .path }}
        {{- end }}
        {{- if .options }}
      options: {{ toYaml .options | nindent 8 }}
        {{- end }}
      storage:
        {{- if .ociObjectStorage }}
        ociObjectStorage:
          prefix: {{ required "initDB.dump.ociObjectStorage.prefix is required" .ociObjectStorage.prefix }}
          bucketName: {{ required "initDB.dump.ociObjectStorage.bucketName is required" .ociObjectStorage.bucketName }}
          credentials: {{ required "initDB.dump.ociObjectStorage.credentials is required" .ociObjectStorage.credentials }}
        {{- end }}
        {{- if .persistentVolumeClaim }}
        persistentVolumeClaim: {{ toYaml .persistentVolumeClaim | nindent 10}}
        {{- end }}
      {{- end }}
    {{- end }}
  {{- end }}
{{- end }}

{{- if .Values.backupProfiles }}
  backupProfiles:
  {{- $isDumpInstance := false }}
  {{- $isSnapshot := false }}
  {{- range $_, $profile := .Values.backupProfiles }}
    {{- if $profile.name }}
  - name: {{ $profile.name -}}
      {{- $isDumpInstance = hasKey $profile "dumpInstance" }}
      {{- $isSnapshot = hasKey $profile "snapshot" }}
      {{- if or $isDumpInstance $isSnapshot }}
        {{- $backupProfile := ternary $profile.dumpInstance $profile.snapshot $isDumpInstance }}
        {{- if $isDumpInstance }}
    dumpInstance:
        {{- else if $isSnapshot }}
    snapshot:
        {{- else }}
          {{- fail "Impossible backup type" }}
        {{ end }}
        {{- if not (hasKey $backupProfile "storage") }}
          {{- fail "backup profile $profile.name has no storage section" }}
        {{- else if hasKey $backupProfile.storage "ociObjectStorage" }}
      storage:
        ociObjectStorage:
          prefix: {{ required "prefix is required" $backupProfile.storage.ociObjectStorage.prefix }}
          bucketName: {{ required "bucketName is required"  $backupProfile.storage.ociObjectStorage.bucketName }}
          credentials: {{ required "credentials is required"  $backupProfile.storage.ociObjectStorage.credentials }}
        {{- else if hasKey $backupProfile.storage "persistentVolumeClaim" }}
      storage:
        persistentVolumeClaim: {{ toYaml $backupProfile.storage.persistentVolumeClaim | nindent 12}}
        {{- else -}}
          {{- fail "dumpInstance backup profile $profile.name has empty storage section - neither ociObjectStorage nor persistentVolumeClaim defined" }}
        {{- end -}}
      {{- else }}
        {{- fail "One of dumpInstance or snapshot must be methods of a backupProfile" }}
      {{- end }}
    {{- end }}
  {{- end }}
{{- end }}

{{- if .Values.backupSchedules }}
  backupSchedules:
  {{- $isDumpInstance := false }}
  {{- $isSnapshot := false }}
  {{- range $_, $schedule := .Values.backupSchedules }}
  - name: {{ $schedule.name }}
    schedule: {{ quote $schedule.schedule }}
    deleteBackupData: {{ $schedule.deleteBackupData }}
    enabled: {{ $schedule.enabled }}
    {{- if hasKey $schedule "backupProfileName"  }}
    backupProfileName: {{  $schedule.backupProfileName }}
    {{- else if hasKey $schedule "backupProfile" }}
      {{- $isDumpInstance = hasKey $schedule.backupProfile "dumpInstance" }}
      {{- $isSnapshot = hasKey $schedule.backupProfile "snapshot" }}
      {{- if or $isDumpInstance $isSnapshot }}
        {{- $backupProfile := ternary $schedule.backupProfile.dumpInstance $schedule.backupProfile.snapshot $isDumpInstance }}
    backupProfile:
        {{- if $isDumpInstance }}
      dumpInstance:
        {{- else if $isSnapshot }}
      snapshot:
        {{- end }}
        {{- if not (hasKey $backupProfile "storage") }}
          {{- fail "schedule backup profile $schedule.name has no storage section" }}
        {{- else if hasKey $backupProfile.storage "ociObjectStorage" }}
        storage:
          ociObjectStorage:
            prefix: {{ required "prefix is required" $backupProfile.storage.ociObjectStorage.prefix }}
            bucketName: {{ required "bucketName is required"  $backupProfile.storage.ociObjectStorage.bucketName }}
            credentials: {{ required "credentials is required"  $backupProfile.storage.ociObjectStorage.credentials }}
        {{- else if hasKey $backupProfile.storage "persistentVolumeClaim" }}
        storage:
          persistentVolumeClaim: {{ toYaml $backupProfile.storage.persistentVolumeClaim | nindent 12}}
        {{- else -}}
          {{- fail "dumpInstance backup profile $profile.name has empty storage section - neither ociObjectStorage nor persistentVolumeClaim defined" }}
        {{- end -}}
      {{- else }}
         {{- fail "Impossible backup type for a schedule" }}
      {{- end }}

    {{- else }}
      {{- fail "Neither backupProfileName nor backupProfile provided for a schedule" }}
    {{- end }}
  {{- end }}
{{- end }}

{{ if ((.Values).podSpec) }}
<<<<<<< HEAD
  podSpec:
{{ toYaml ((.Values).podSpec) | indent 4 }}
=======
  podSpec: {{ toYaml ((.Values).podSpec) | nindent 4 }}
>>>>>>> 5ceb476a
{{ end }}<|MERGE_RESOLUTION|>--- conflicted
+++ resolved
@@ -216,10 +216,5 @@
 {{- end }}
 
 {{ if ((.Values).podSpec) }}
-<<<<<<< HEAD
-  podSpec:
-{{ toYaml ((.Values).podSpec) | indent 4 }}
-=======
   podSpec: {{ toYaml ((.Values).podSpec) | nindent 4 }}
->>>>>>> 5ceb476a
 {{ end }}
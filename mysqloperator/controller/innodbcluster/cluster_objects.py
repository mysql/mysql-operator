--- conflicted
+++ resolved
@@ -282,11 +282,7 @@
         image: {spec.operator_image}
         imagePullPolicy: {spec.sidecar_image_pull_policy}
         # For datadir see the datadir volum mount
-<<<<<<< HEAD
-        command: ["mysqlsh", "--log-level=@debug3", "--pym", "mysqloperator", "init",
-=======
-        command: ["mysqlsh", "--pym", "mysqloperator", "init",
->>>>>>> 74645f86
+        command: ["mysqlsh", "--log-level=@INFO", "--pym", "mysqloperator", "init",
                   "--pod-name", "$(POD_NAME)",
                   "--pod-namespace", "$(POD_NAMESPACE)",
                   "--datadir", "/var/lib/mysql"

--- conflicted
+++ resolved
@@ -6,11 +6,7 @@
 import os
 
 # version
-<<<<<<< HEAD
-VERSION_TAG = "8.4.1"
-=======
-VERSION_TAG = "9.1.0"
->>>>>>> aec777a1
+VERSION_TAG = "8.4.3"
 
 MIN_SUPPORTED_VERSION = "8.0.27"
 MAX_SUPPORTED_VERSION = "9.1.0"
@@ -31,11 +27,7 @@
     "OPERATOR_TEST_EE_IMAGE_NAME", default="enterprise-operator")
 
 OPERATOR_VERSION_TAG = os.getenv(
-<<<<<<< HEAD
-    "OPERATOR_TEST_VERSION_TAG", default="8.4.1-2.1.4")
-=======
-    "OPERATOR_TEST_VERSION_TAG", default="9.1.0-2.2.2")
->>>>>>> aec777a1
+    "OPERATOR_TEST_VERSION_TAG", default="8.4.3-2.1.5")
 
 OPERATOR_OLD_VERSION_TAG = os.getenv(
     "OPERATOR_TEST_OLD_VERSION_TAG", default="8.0.31-2.0.7")

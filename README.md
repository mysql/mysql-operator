> [!WARNING]
> This branch has been modified from the [`trunk`](https://github.com/IFeelFine/mysql-operator/tree/trunk) branch.
> It includes changes that hardcode certain values.
<<<<<<< HEAD
> Please review our [README](/README-aarch64.md) file for details of the changes.
=======
> Please review our [README-aarch64](/README-aarch64.md) file for details of the changes.
>>>>>>> 74645f86
> 
# MySQL Operator for Kubernetes

## Introduction

The MySQL Operator for Kubernetes is an operator for managing MySQL InnoDB Cluster setups inside a Kubernetes Cluster. 
It manages the full lifecycle with set up and maintenance that includes automating upgrades and backup.

MySQL Operator for Kubernetes is brought to you by the MySQL team at Oracle.

## Issues and Pull Requests

As with all MySQL projects, issues (including bugs and feature requests) are tracked here:

  * https://bugs.mysql.com/

Pull requests submitted via github are also tracked at bugs.mysql.com; see [CONTRIBUTING](CONTRIBUTING.md) for related information.

## License

Copyright (c) 2020, 2024, Oracle and/or its affiliates.

License information can be found in the [LICENSE](https://github.com/mysql/mysql-operator/blob/trunk/LICENSE) file.
This distribution may include materials developed by third parties. For license
and attribution notices for these materials, please refer to the `LICENSE` file.

## MySQL Operator for Kubernetes Installation

### Using Manifest Files with kubectl

First deploy the Custom Resource Definition (CRDs):

```sh
$> kubectl apply -f https://raw.githubusercontent.com/mysql/mysql-operator/8.4.3-2.1.5/deploy/deploy-crds.yaml
```

Then deploy MySQL Operator for Kubernetes:

```sh
$> kubectl apply -f https://raw.githubusercontent.com/mysql/mysql-operator/8.4.3-2.1.5/deploy/deploy-operator.yaml
```

Verify the operator is running by checking the deployment inside the `mysql-operator` namespace:

```sh
$> kubectl get deployment -n mysql-operator mysql-operator

NAME             READY   UP-TO-DATE   AVAILABLE   AGE
mysql-operator   1/1     1            1           1h
```

### Using Helm

Alternatively, you may use [Helm](https://helm.sh/docs/intro/quickstart/); which is a package manager for Kubernetes.

Install the Helm repository:

```sh
$> helm repo add mysql-operator https://mysql.github.io/mysql-operator/
$> helm repo update
```

Then deploy the operator:

```sh
$> helm install mysql-operator mysql-operator/mysql-operator --namespace mysql-operator --create-namespace
```

This deploys the latest MySQL Operator for Kubernetes from DockerHub using all defaults; although the deployment 
can be customized through a variety of options to override built-in defaults. See the documentation for details.

## MySQL InnoDB Cluster Installation

### Using kubectl

For creating a MySQL InnoDB Cluster, first create a secret with credentials for a MySQL root user used to 
perform administrative tasks in the cluster. For example:

```sh
$> kubectl create secret generic mypwds \
        --from-literal=rootUser=root \
        --from-literal=rootHost=% \
        --from-literal=rootPassword="sakila"
```

Define your MySQL InnoDB Cluster, which references the secret. For example:

```yaml
apiVersion: mysql.oracle.com/v2
kind: InnoDBCluster
metadata:
  name: mycluster
spec:
  secretName: mypwds
  tlsUseSelfSigned: true
  instances: 3
  router:
    instances: 1
```

Assuming it's saved as `mycluster.yaml`, deploy it:

```sh
$> kubectl apply -f mycluster.yaml
```

This sample creates an InnoDB Cluster with three MySQL Server instances and one MySQL Router instance. 
The process can be observed using:

```sh
$> kubectl get innodbcluster --watch

NAME          STATUS    ONLINE   INSTANCES   ROUTERS   AGE
mycluster     PENDING   0        3           1         2m6s
...
mycluster     ONLINE    3        3           1         10s
```

### Using Helm

Create MySQL InnoDB Cluster installations using defaults or with customization. 
Here's an example using all defaults for a cluster named `mycluster`:

```sh
$> helm install mycluster mysql-operator/mysql-innodbcluster
```

Or customize, this example sets options from the command line:

```sh
$> helm install mycluster mysql-operator/mysql-innodbcluster \
        --namespace mynamespace \
        --create-namespace \
        --set credentials.root.user='root' \
        --set credentials.root.password='supersecret' \
        --set credentials.root.host='%' \
        --set serverInstances=3 \
        --set routerInstances=1
```

## Connecting to MySQL InnoDB Cluster

A MySQL InnoDB Cluster `Service` is created inside the Kubernetes cluster:

```sh
$> kubectl get service mycluster

NAME        TYPE        CLUSTER-IP      EXTERNAL-IP   PORT(S)                                                           AGE
mycluster   ClusterIP   10.110.228.51   <none>        3306/TCP,33060/TCP,6446/TCP,6448/TCP,6447/TCP,6449/TCP,6450/TCP   26h
```

The ports represent read-write and read-only ports for the MySQL Protocol and the X Protocol. 
Use `describe` or see the documentation for additional information.

### Using MySQL Shell

This example creates a new container named `myshell` using the `container-registry.oracle.com/mysql/community-operator` image, and immediately executes MySQL Shell:
        
```sh
$> kubectl run --rm -it myshell --image=container-registry.oracle.com/mysql/community-operator -- mysqlsh
If you don't see a command prompt, try pressing enter.

MySQL JS>  \connect root@mycluster

Creating a session to 'root@mycluster'
Please provide the password for 'root@mycluster': ******

MySQL mycluster JS>
```

Using `root@mycluster` connection assumes the default namespace is used; the long form is `{innodbclustername}.{namespace}.svc.cluster.local`. 
Each MySQL instance has MySQL Shell installed that can be used when troubleshooting.

### Using Port Forwarding

Kubernetes port forwarding creates a redirection from your local machine to use a MySQL client, such as `mysql` or MySQL Workbench. 
For example, for read-write connection to the primary using the MySQL protocol:

```sh
$> kubectl port-forward service/mycluster mysql

Forwarding from 127.0.0.1:3306 -> 6446
Forwarding from [::1]:3306 -> 6446
```

And in a second terminal:

```sh
$> mysql -h127.0.0.1 -P3306 -uroot -p

Enter password:
Welcome to the MySQL monitor.  Commands end with ; or \g.
...
```

When prompted, enter the password used when creating the Secret.

## More Information

Refer to the official documentation at:

  * https://dev.mysql.com/doc/mysql-operator/en/

For additional downloads and the source code, visit:

  * https://dev.mysql.com/downloads
  * https://github.com/mysql/mysql-operator

Contributing to MySQL Operator for Kubernetes, see:

  * See [CONTRIBUTING](CONTRIBUTING.md)<|MERGE_RESOLUTION|>--- conflicted
+++ resolved
@@ -1,11 +1,7 @@
 > [!WARNING]
 > This branch has been modified from the [`trunk`](https://github.com/IFeelFine/mysql-operator/tree/trunk) branch.
 > It includes changes that hardcode certain values.
-<<<<<<< HEAD
-> Please review our [README](/README-aarch64.md) file for details of the changes.
-=======
 > Please review our [README-aarch64](/README-aarch64.md) file for details of the changes.
->>>>>>> 74645f86
 > 
 # MySQL Operator for Kubernetes
 

--- conflicted
+++ resolved
@@ -1,15 +1,7 @@
 apiVersion: v2
-<<<<<<< HEAD
-appVersion: "8.4.1-2.1.4"
+appVersion: "8.4.3-2.1.5"
 name: mysql-operator
 description: MySQL Operator Helm Chart for deploying MySQL InnoDB Cluster in Kubernetes
 type: application
 version: "2.1.4"
-=======
-appVersion: "9.1.0-2.2.2"
-name: mysql-operator
-description: MySQL Operator Helm Chart for deploying MySQL InnoDB Cluster in Kubernetes
-type: application
-version: "2.2.2"
->>>>>>> aec777a1
 icon: https://www.mysql.com/common/logos/logo-mysql-170x115.png
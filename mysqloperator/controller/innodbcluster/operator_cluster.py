--- conflicted
+++ resolved
@@ -241,14 +241,8 @@
             print("4. Cluster Service")
             if not ignore_404(cluster.get_service):
                 print("\tPreparing...")
-<<<<<<< HEAD
-                service = cluster_objects.prepare_cluster_service(icspec)
-                print(f"\tCreating Service {service['metadata']['name']}...\t{service}")
-=======
                 service = cluster_objects.prepare_cluster_service(icspec, logger)
-                print(f"\tCreating Service {service['metadata']['name']}...{service}")
->>>>>>> 549dcb7f
-                kopf.adopt(service)
+                print(f"\tCreating Service {service['metadata']['name']}...{service}")                kopf.adopt(service)
                 api_core.create_namespaced_service(namespace=namespace, body=service)
 
             print("5. Cluster ServiceAccount")
@@ -329,14 +323,6 @@
                 kopf.adopt(secret)
                 api_core.create_namespaced_secret(namespace=namespace, body=secret)
 
-<<<<<<< HEAD
-            print("13. Metrics Service Monitor")
-            if not ignore_404(cluster.get_metrics_monitor):
-                if icspec.metrics and icspec.metrics.enable and icspec.metrics.monitor:
-                    print(f"\tPreparing...")
-                    monitor = cluster_objects.prepare_metrics_service_monitor(cluster, logger)
-                    print(f"\tCreating Monitor {monitor['metadata']['name']}...\t{monitor}")
-=======
             print("13. Service Monitors")
             monitors = cluster_objects.prepare_metrics_service_monitors(cluster.parsed_spec, logger)
             if len(monitors) == 0:
@@ -344,7 +330,6 @@
             for monitor in monitors:
                 if not ignore_404(lambda: cluster.get_service_monitor(monitor['metadata']['name'])):
                     print(f"\tCreating ServiceMonitor {monitor} ...")
->>>>>>> 549dcb7f
                     kopf.adopt(monitor)
                     try:
                         api_customobj.create_namespaced_custom_object(

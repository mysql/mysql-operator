--- conflicted
+++ resolved
@@ -160,11 +160,7 @@
     spec:
       containers:
         - name: mysql-operator
-<<<<<<< HEAD
-          image: container-registry.oracle.com/mysql/community-operator:8.3.0-2.1.2-aarch64
-=======
-          image: container-registry.oracle.com/mysql/community-operator:9.0.0-2.2.0
->>>>>>> 549dcb7f
+          image: container-registry.oracle.com/mysql/community-operator:8.4.1-2.1.4-aarch64
           imagePullPolicy: IfNotPresent
           args:
             [

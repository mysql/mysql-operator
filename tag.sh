#!/bin/bash
# Copyright (c) 2021, 2024 Oracle and/or its affiliates.
#
# Licensed under the Universal Permissive License v 1.0 as shown at https://oss.oracle.com/licenses/upl/
#

SUFFIX='aarch64'; [ -n "$1" ] && SUFFIX=${1}

<<<<<<< HEAD
echo "8.4.3-2.1.5$SUFFIX"
=======

echo "8.4.3-2.1.5-$SUFFIX"
>>>>>>> 74645f86
<|MERGE_RESOLUTION|>--- conflicted
+++ resolved
@@ -6,9 +6,4 @@
 
 SUFFIX='aarch64'; [ -n "$1" ] && SUFFIX=${1}
 
-<<<<<<< HEAD
-echo "8.4.3-2.1.5$SUFFIX"
-=======
-
-echo "8.4.3-2.1.5-$SUFFIX"
->>>>>>> 74645f86
+echo "8.4.3-2.1.5-$SUFFIX"
--- conflicted
+++ resolved
@@ -2,9 +2,5 @@
 __pycache__
 .vscode
 /Dockerfile
-<<<<<<< HEAD
 .DS_Store
-=======
-.DS_Store
-.venv
->>>>>>> 74645f86
+.venv